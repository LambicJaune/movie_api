const express = require('express');
const router = express.Router();
const Models = require('../models/models.js');
const Movies = Models.Movie;
const passport = require('passport');

/**
 * Get all movies
 * @route GET /movies
 * @group Movies - Operations about movies
 * @returns {Array.<object>} 200 - An array of movies
 * @returns {Error} 500 - Internal server error
 */
router.get('/', passport.authenticate('jwt', { session: false }), async (req, res) => {
    await Movies.find()
        .then((movies) => {
            res.status(200).json(movies);
        })
        .catch((err) => {
            console.error(err);
            res.status(500).send('Error: ' + err);
        });
});


/**
 * Get a list of movies by genre
 * @route GET /genres/:genreName
 * @group Genres - Operations related to movie genres
 * @param {string} genreName.path.required - Name of the genre to filter movies by
 * @returns {Array.<object>} 200 - List of movies matching the genre
 * @returns {Error} 404 - No movies found for the given genre
 * @returns {Error} 500 - Internal server error
 * @example Request:
 *     GET /genres/Biography
 * @example Response:
 *     [
 *       {
 *         "title": "Catch Me If You Can",
 *         "director": {
 *           "name": "Steven Spielberg",
 *           "bio": "...",
 *           "birth": 1946
 *         },
 *         "genres": [
 *           {
 *             "name": "Biography",
 *             "description": "..."
 *           }
 *         ],
 *         "description": "...",
 *         "imageURL": "http://example.com/image.jpg",
 *         "featured": false
 *       },
 *       {
 *         "title": "Sully",
 *         "director": {
 *           "name": "Clint Eastwood",
 *           "bio": "...",
 *           "birth": 1930
 *         },
 *         "genres": [
 *           {
 *             "name": "Biography",
 *             "description": "..."
 *           }
 *         ],
 *         "description": "...",
 *         "imageURL": "http://example.com/image2.jpg",
 *         "featured": true
 *       }
 *     ]
 */
router.get('/genres/:genreName', passport.authenticate('jwt', { session: false }), async (req, res) => {
    try {
        const movies = await Movies.find({ 'genre.name': req.params.genreName });

        if (!movies || movies.length === 0) {
            return res.status(404).send('No movies found for the given genre');
        }

        res.status(200).json(movies);
    } catch (err) {
        console.error(err);
        res.status(500).send('Error: ' + err);
    }
});

/**
 * Get all movies directed by a specific director
 * @route GET /directors/:directorName/movies
 * @group Movies - Operations related to movies
 * @param {string} directorName.path.required - Name of the director to filter movies by
 * @returns {Array.<object>} 200 - An array of movie objects directed by the specified director
 * @returns {Error} 500 - Internal server error
 * @example Request:
 *     GET /directors/Sam%20Mendes/movies
 * @example Response:
 *     [
 *       {
 *         "genre": {
 *           "name": "Crime",
 *           "description": "Crime films portray illegal acts..."
 *         },
 *         "director": {
 *           "name": "Sam Mendes",
 *           "bio": "British director known for...",
 *           "birth": "1965-08-01",
 *           "death": ""
 *         },
 *         "_id": "68639866fdce14bfc0748a63",
 *         "title": "Road to Perdition",
 *         "description": "A mob enforcer's son witnesses a murder...",
 *         "imagePath": "https://example.com/image.jpg",
 *         "featured": false
 *       }
 *     ]
 */
router.get('/directors/:directorName/movies', passport.authenticate('jwt', { session: false }), async (req, res) => {
    await Movies.find({ 'director.name': req.params.directorName })
        .then((movie) => {
            res.status(200).json(movie);
        })
        .catch((err) => {
            console.error(err);
            res.status(500).send('Error: ' + err);
        });
});


/**
 * Get details about a director
 * @route GET /directors/:directorName
 * @group Directors - Operations related to movie directors
 * @param {string} directorName.path.required - Name of the director to retrieve
 * @returns {object} 200 - JSON object of the matching director's info
 * @returns {Error} 404 - Director not found
 * @returns {Error} 500 - Internal server error
 * @example Request:
 *     GET /directors/Clint%20Eastwood
 * @example Response:
 *     {
 *       "name": "Clint Eastwood",
 *       "bio": "An American actor and filmmaker known for...",
 *       "birth": 1930,
 *       "death": null
 *     }
 */
router.get('/directors/:directorName', passport.authenticate('jwt', { session: false }), async (req, res) => {
    await Movies.findOne({ 'director.name': req.params.directorName })
        .then((movie) => {
            if (!movie) {
                return res.status(404).send('Director not found');
            }
            res.status(200).json(movie.director);
        })
        .catch((err) => {
            console.error(err);
            res.status(500).send('Error: ' + err);
        });
});



/**
 * Get movie by title
 * @route GET /movies/:id
 * @group Movies - Operations about movies
 * @param {string} title.path.required - Title of the movie to retrieve
 * @returns {object} 200 - JSON object of the matching movie
 * @returns {Error} 404 - Movie not found
 * @returns {Error} 500 - Internal server error
 * @example Request:
 *     GET /movies/Sully
 * @example Response:
 *     {
 *       "title": "Sully",
 *       "director": {
 *          "name": "Clint Eastwood",
 *          "bio": "...",
 *          "birth": 1930
 *       },
 *       "genres": [
 *          {
 *            "name": "Biography",
 *            "description": "..."
 *          }
 *       ],
 *       "description": "The story of Chesley 'Sully' Sullenberger...",
 *       "imageURL": "http://example.com/image.jpg",
 *       "featured": true
 *     }
 */
<<<<<<< HEAD
router.get('/:id', /*passport.authenticate('jwt', { session: false }),*/ async (req, res) => {
    await Movies.findById(req.params.id)
=======
router.get('/:title', passport.authenticate('jwt', { session: false }), async (req, res) => {
    await Movies.findOne({ title: req.params.title })
>>>>>>> fc8f371e
        .then((movie) => {
            res.status(200).json(movie);
        })
        .catch((err) => {
            console.error(err);
            res.status(500).send('Error: ' + err);
        });
});


module.exports = router;<|MERGE_RESOLUTION|>--- conflicted
+++ resolved
@@ -191,13 +191,8 @@
  *       "featured": true
  *     }
  */
-<<<<<<< HEAD
 router.get('/:id', /*passport.authenticate('jwt', { session: false }),*/ async (req, res) => {
     await Movies.findById(req.params.id)
-=======
-router.get('/:title', passport.authenticate('jwt', { session: false }), async (req, res) => {
-    await Movies.findOne({ title: req.params.title })
->>>>>>> fc8f371e
         .then((movie) => {
             res.status(200).json(movie);
         })
